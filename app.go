package breez

// protoc -I data data/messages.proto --go_out=plugins=grpc:data

import (
	"bytes"
	"context"
	"encoding/json"
	"errors"
	"fmt"
	"sync/atomic"

	"github.com/breez/breez/bootstrap"
	"github.com/breez/breez/chainservice"
	"github.com/breez/breez/channeldbservice"
	"github.com/breez/breez/data"
	"github.com/breez/breez/db"
	"github.com/breez/breez/doubleratchet"
	"github.com/breez/breez/lnnode"
	"github.com/breez/breez/tor"
	"github.com/btcsuite/btcwallet/walletdb"
	"github.com/lightninglabs/neutrino/filterdb"
	"github.com/lightningnetwork/lnd/channeldb"
	"github.com/lightningnetwork/lnd/lnrpc"
	"github.com/lightningnetwork/lnd/lnrpc/breezbackuprpc"
)

// Service is the interface to be implemeted by all breez services
type Service interface {
	Start() error
	Stop() error
}

/*
Start is responsible for starting the lightning client and some go routines to track and notify for account changes
*/
func (a *App) Start(torConfig *data.TorConfig) error {
	if atomic.SwapInt32(&a.started, 1) == 1 {
		return errors.New("Breez already started")
	}

	a.log.Info("app.start before bootstrap")
	if err := chainservice.Bootstrap(a.cfg.WorkingDir); err != nil {
		a.log.Infof("app.start bootstrap error %v", err)
		return err
	}

	useTor, _ := a.breezDB.GetTorActive()
<<<<<<< HEAD
	var _torConfig *tor.TorConfig
	if useTor {
		if torConfig == nil {
			err := errors.New("app.Start: tor is enabled but a configuration was not found")
			a.log.Errorf("app.Start: starting breez without tor: %v", err)
=======
	if useTor {
		if torConfig == nil {
			err := errors.New("app.go: start: tor is enabled but a configuration was not found.")
			a.log.Errorf("app.go: starting breez without tor: %v", err)
>>>>>>> d31bdaf6
			/* TODO(nochiel) Notify the user of an error. Give them options
			- Try again.
			- Disable Tor.
			*/
			a.breezDB.SetTorActive(false)
			return err
		}

		a.log.Infof("app.Start: useTor = %v, torConfig = %+v.", useTor, *torConfig)
<<<<<<< HEAD
		_torConfig = &tor.TorConfig{
=======
		_torConfig := &tor.TorConfig{
>>>>>>> d31bdaf6
			Socks:   torConfig.Socks,
			Http:    torConfig.Http,
			Control: torConfig.Control,
		}
<<<<<<< HEAD
	} else {
		a.log.Info("app.Start: starting without Tor.")
	}

	/* The current backup provider has a pointer to a torConfig
	but if torConfig was nil, then setting a.BackupManager.TorConfig
	will only affect newly created backup providers. Therefore, we
	reset the current backup provider's torConfig pointer here.
	*/
	a.log.Infof("app.Start: BackupManager: %v", a.BackupManager)
	provider := a.BackupManager.GetProvider()
	a.log.Infof("app.Start: BackupManager provider: %v", provider)
	if provider != nil {
		provider.SetTor(_torConfig)
		a.BackupManager.SetProvider(provider)
	}

	a.BackupManager.TorConfig = _torConfig
	a.lnDaemon.TorConfig = _torConfig
	a.AccountService.TorConfig = _torConfig
=======

		/* The current backup provider has a pointer to a torConfig
		but if torConfig was nil, then setting a.BackupManager.TorConfig
		will only affect newly created backup providers. Therefore, we
		reset the current backup provider's torConfig pointer here.
		*/
		provider := a.BackupManager.GetProvider()
		provider.SetTor(_torConfig)
		a.BackupManager.SetProvider(provider)

		a.BackupManager.TorConfig = _torConfig
		a.lnDaemon.TorConfig = _torConfig
		a.AccountService.TorConfig = _torConfig

	} else {
		a.log.Info("app.Start: starting without Tor.")

		a.lnDaemon.TorConfig = nil

		a.BackupManager.TorConfig = nil
		provider := a.BackupManager.GetProvider()
		provider.SetTor(nil)
		a.BackupManager.SetProvider(provider)

		a.AccountService.TorConfig = nil
	}
>>>>>>> d31bdaf6

	a.log.Info("app.start: starting services.")
	services := []Service{
		a.lnDaemon,
		a.ServicesClient,
		a.SwapService,
		a.AccountService,
		a.BackupManager,
	}

	if err := a.lspChanStateSyncer.recordChannelsStatus(); err != nil {
		a.log.Errorf("failed to collect channels state %v", err)
	}

	for _, s := range services {
		if err := s.Start(); err != nil {
			return err
		}
	}

	a.wg.Add(1)
	go a.watchDaemonEvents()

	return nil
}

/*
Stop is responsible for stopping the ligtning daemon.
*/
func (a *App) Stop() error {
	if atomic.SwapInt32(&a.stopped, 1) == 1 {
		return nil
	}

	close(a.quitChan)
	a.BackupManager.Stop()
	a.SwapService.Stop()
	a.AccountService.Stop()
	a.ServicesClient.Stop()
	a.lnDaemon.Stop()
	doubleratchet.Stop()
	a.releaseBreezDB()

	a.wg.Wait()
	a.log.Infof("BreezApp shutdown successfully")
	return nil
}

/*
DaemonReady return the status of the lightningLib daemon
*/
func (a *App) DaemonReady() bool {
	return atomic.LoadInt32(&a.isReady) == 1
}

// NotificationChan returns a channel that receives notification events
func (a *App) NotificationChan() chan data.NotificationEvent {
	return a.notificationsChan
}

/*
OnResume recalculate things we might missed when we were idle.
*/
func (a *App) OnResume() {
	if atomic.LoadInt32(&a.isReady) == 1 {
		a.AccountService.OnResume()
		a.SwapService.SettlePendingTransfers()
	}
}

func (a *App) RestartDaemon() error {
	return a.lnDaemon.RestartDaemon()
}

// Restore is the breez API for restoring a specific nodeID using the configured
// backup backend provider.
func (a *App) Restore(nodeID string, key []byte) error {
	a.log.Infof("Restore nodeID = %v", nodeID)
	if err := a.releaseBreezDB(); err != nil {
		return err
	}
	defer func() {
		a.breezDB, a.releaseBreezDB, _ = db.Get(a.cfg.WorkingDir)
	}()
	_, err := a.BackupManager.Restore(nodeID, key)
	return err
}

/*
GetLogPath returns the log file path.
*/
func (a *App) GetLogPath() string {
	return a.cfg.WorkingDir + "/logs/bitcoin/" + a.cfg.Network + "/lnd.log"
}

// GetWorkingDir returns the working dir.
func (a *App) GetWorkingDir() string {
	return a.cfg.WorkingDir
}

func (a *App) startAppServices() error {
	if err := a.AccountService.Start(); err != nil {
		return err
	}
	return nil
}

func (a *App) watchDaemonEvents() error {
	defer a.wg.Done()

	client, err := a.lnDaemon.SubscribeEvents()
	defer client.Cancel()

	if err != nil {
		return err
	}
	for {
		select {
		case u := <-client.Updates():
			switch u.(type) {
			case lnnode.DaemonReadyEvent:
				atomic.StoreInt32(&a.isReady, 1)
				go a.ensureSafeToRunNode()
				go a.notify(data.NotificationEvent{Type: data.NotificationEvent_READY})
			case lnnode.DaemonDownEvent:
				atomic.StoreInt32(&a.isReady, 0)
				go a.notify(data.NotificationEvent{Type: data.NotificationEvent_LIGHTNING_SERVICE_DOWN})
			case lnnode.BackupNeededEvent:
				a.BackupManager.RequestCommitmentChangedBackup()
			case lnnode.ChannelEvent:
				if a.lnDaemon.HasActiveChannel() {
					go a.ensureSafeToRunNode()
				}
			case lnnode.ChainSyncedEvent:
				chainService, cleanupFn, err := chainservice.Get(a.cfg.WorkingDir, a.breezDB)
				if err != nil {
					a.log.Errorf("failed to get chain service on sync event")
					break
				}
				err = chainService.FilterDB.PurgeFilters(filterdb.RegularFilter)
				if err != nil {
					a.log.Errorf("purge compact filters finished error = %v", err)
				}
				cleanupFn()
			}
		case <-client.Quit():
			return nil
		}
	}
}

func (a *App) ensureSafeToRunNode() bool {
	lnclient := a.lnDaemon.APIClient()
	info, err := lnclient.GetInfo(context.Background(), &lnrpc.GetInfoRequest{})
	if err != nil {
		a.log.Errorf("ensureSafeToRunNode failed, continue anyway %v", err)
		return true
	}
	safe, err := a.BackupManager.IsSafeToRunNode(info.IdentityPubkey)
	if err != nil {
		a.log.Errorf("ensureSafeToRunNode failed, continue anyway %v", err)
		return true
	}
	if !safe {
		a.log.Errorf("ensureSafeToRunNode detected remote restore! stopping breez since it is not safe to run")
		go a.notify(data.NotificationEvent{Type: data.NotificationEvent_BACKUP_NODE_CONFLICT})
		a.lnDaemon.Stop()
		return false
	}
	a.log.Infof("ensureSafeToRunNode succeed, safe to run node: %v", info.IdentityPubkey)
	return true
}

func (a *App) onServiceEvent(event data.NotificationEvent) {
	a.notify(event)
	if event.Type == data.NotificationEvent_FUND_ADDRESS_CREATED ||
		event.Type == data.NotificationEvent_LSP_CHANNEL_OPENED {
		a.BackupManager.RequestNodeBackup()
	}
}

func (a *App) RequestBackup() {
	a.BackupManager.RequestFullBackup()
}

func (a *App) notify(event data.NotificationEvent) {
	a.notificationsChan <- event
}

func (a *App) SetPeers(peers []string) error {
	return a.breezDB.SetPeers(peers)
}

func (a *App) TestPeer(peer string) error {
	if peer == "" {
		if len(a.cfg.JobCfg.ConnectedPeers) == 0 {
			return errors.New("no default peer")
		}
		peer = a.cfg.JobCfg.ConnectedPeers[0]
	}
	return chainservice.TestPeer(peer)
}

func (a *App) GetPeers() (peers []string, isDefault bool, err error) {
	return a.breezDB.GetPeers(a.cfg.JobCfg.ConnectedPeers)
}

func (a *App) SetTxSpentURL(txSpentURL string) error {
	return a.breezDB.SetTxSpentURL(txSpentURL)
}

func (a *App) GetTxSpentURL() (txSpentURL string, isDefault bool, err error) {
	return a.breezDB.GetTxSpentURL(a.cfg.TxSpentURL)
}

func (a *App) ClosedChannels() (int, error) {
	return a.lnDaemon.ClosedChannels()
}

func (a *App) LastSyncedHeaderTimestamp() (int64, error) {
	return a.breezDB.FetchLastSyncedHeaderTimestamp()
}

func (a *App) DeleteGraph() error {
	chanDB, chanDBCleanUp, err := channeldbservice.Get(a.cfg.WorkingDir)
	if err != nil {
		a.log.Errorf("channeldbservice.Get(%v): %v", a.cfg.WorkingDir, err)
		return fmt.Errorf("channeldbservice.Get(%v): %w", a.cfg.WorkingDir, err)
	}
	defer chanDBCleanUp()
	graph := chanDB.ChannelGraph()

	cids := make(map[uint64]struct{})
	nodes := 0
	ourNode, err := graph.SourceNode()
	if err != nil {
		a.log.Errorf("graph.SourceNode() error = %v", err)
		return fmt.Errorf("graph.SourceNode(): %w", err)
	}
	ourCids := make(map[uint64]struct{})
	ourNodeKeyBytes := ourNode.PubKeyBytes
	err = chanDB.View(func(tx walletdb.ReadTx) error {
		return ourNode.ForEachChannel(tx, func(tx walletdb.ReadTx,
			channelEdgeInfo *channeldb.ChannelEdgeInfo,
			_ *channeldb.ChannelEdgePolicy,
			_ *channeldb.ChannelEdgePolicy) error {
			ourCids[channelEdgeInfo.ChannelID] = struct{}{}
			return nil
		})
	}, func() {})
	if err != nil {
		a.log.Errorf("ourNode.ForEachChannel error = %v", err)
		return fmt.Errorf("ourNode.ForEachChannel: %w", err)
	}
	err = chanDB.View(func(tx walletdb.ReadTx) error {
		return graph.ForEachNode(func(tx walletdb.ReadTx, lightningNode *channeldb.LightningNode) error {
			if bytes.Equal(lightningNode.PubKeyBytes[:], ourNodeKeyBytes[:]) {
				return nil
			}
			nodes++
			return lightningNode.ForEachChannel(tx, func(tx walletdb.ReadTx,
				channelEdgeInfo *channeldb.ChannelEdgeInfo,
				_ *channeldb.ChannelEdgePolicy,
				_ *channeldb.ChannelEdgePolicy) error {
				// Add the channel only if it's not connected to our node
				if _, ok := ourCids[channelEdgeInfo.ChannelID]; !ok {
					cids[channelEdgeInfo.ChannelID] = struct{}{}
				}
				return nil
			})
		})
	}, func() {})
	if err != nil {
		a.log.Errorf("DeleteNodeFromGraph->ForEachNodeChannel error = %v", err)
		return fmt.Errorf("ForEachNodeChannel: %w", err)
	}
	a.log.Infof("About to delete %v channels from %v nodes.", len(cids), nodes)
	var chanIDs []uint64
	for cid := range cids {
		chanIDs = append(chanIDs, cid)
	}
	err = graph.DeleteChannelEdges(true, true, chanIDs...)
	if err != nil {
		a.log.Errorf("DeleteNodeFromGraph->DeleteChannelEdges error = %v", err)
		return fmt.Errorf("DeleteChannelEdges: %w", err)
	}

	err = graph.PruneGraphNodes()
	if err != nil {
		a.log.Errorf("DeleteNodeFromGraph->PruneGraphNodes error = %v", err)
		return fmt.Errorf("PruneGraphNodes(): %w", err)
	}
	a.log.Infof("Deleted %v channels from %v nodes.", len(chanIDs), nodes)
	return nil
}

func (a *App) GraphUrl() (string, error) {
	if a.breezDB == nil {
		return "", fmt.Errorf("breezDB still not initialized")
	}
	return bootstrap.GraphURL(a.GetWorkingDir(), a.breezDB)
}

func (a *App) BackupFiles() (string, error) {
	res, err := a.lnDaemon.BreezBackupClient().GetBackup(context.Background(), &breezbackuprpc.GetBackupRequest{})
	if err != nil {
		return "", err
	}

	jsonRes, err := json.Marshal(res.Files)
	return string(jsonRes), err
}

func (a *App) PopulateChannelPolicy() {
	if err := a.lnDaemon.PopulateChannelsGraph(); err != nil {
		a.log.Errorf("failed to populate graph %v", err)
	}
}

func (a *App) SyncLSPChannels(request *data.SyncLSPChannelsRequest) (*data.SyncLSPChannelsResponse, error) {
	lsp := request.LspInfo
	mismatch, err := a.lspChanStateSyncer.syncChannels(lsp.Pubkey, lsp.LspPubkey, lsp.Id)
	if err != nil {
		return nil, err
	}
	return &data.SyncLSPChannelsResponse{HasMismatch: mismatch}, nil
}

func (a *App) UnconfirmedChannelsStatus(request *data.UnconfirmedChannelsStatus) (
	*data.UnconfirmedChannelsStatus, error) {

	return a.lspChanStateSyncer.unconfirmedChannelsStatus(request)
}

func (a *App) ResetClosedChannelChainInfo(r *data.ResetClosedChannelChainInfoRequest) (
	*data.ResetClosedChannelChainInfoReply, error) {

	err := a.lspChanStateSyncer.resetClosedChannelChainInfo(r.ChanPoint, r.BlockHeight)
	if err != nil {
		return nil, err
	}
	return &data.ResetClosedChannelChainInfoReply{}, nil
}

func (a *App) CheckLSPClosedChannelMismatch(
	r *data.CheckLSPClosedChannelMismatchRequest) (
	*data.CheckLSPClosedChannelMismatchResponse, error) {

	mismatch, err := a.lspChanStateSyncer.checkLSPClosedChannelMismatch(r.LspInfo.Pubkey,
		r.LspInfo.LspPubkey, r.LspInfo.Id, r.ChanPoint)
	if err != nil {
		return nil, err
	}
	return &data.CheckLSPClosedChannelMismatchResponse{Mismatch: mismatch}, nil
}

func (a *App) SetTorActive(enable bool) error {
	a.log.Infof("setTorActive: setting enabled = %v", enable)
	return a.breezDB.SetTorActive(enable)
}

func (a *App) GetTorActive() bool {
	a.log.Info("getTorActive")

	b, err := a.breezDB.GetTorActive()
	if err != nil {
		a.log.Infof("getTorActive: %v", err)
	}
	return b
}<|MERGE_RESOLUTION|>--- conflicted
+++ resolved
@@ -46,18 +46,10 @@
 	}
 
 	useTor, _ := a.breezDB.GetTorActive()
-<<<<<<< HEAD
-	var _torConfig *tor.TorConfig
-	if useTor {
-		if torConfig == nil {
-			err := errors.New("app.Start: tor is enabled but a configuration was not found")
-			a.log.Errorf("app.Start: starting breez without tor: %v", err)
-=======
 	if useTor {
 		if torConfig == nil {
 			err := errors.New("app.go: start: tor is enabled but a configuration was not found.")
 			a.log.Errorf("app.go: starting breez without tor: %v", err)
->>>>>>> d31bdaf6
 			/* TODO(nochiel) Notify the user of an error. Give them options
 			- Try again.
 			- Disable Tor.
@@ -67,37 +59,11 @@
 		}
 
 		a.log.Infof("app.Start: useTor = %v, torConfig = %+v.", useTor, *torConfig)
-<<<<<<< HEAD
-		_torConfig = &tor.TorConfig{
-=======
 		_torConfig := &tor.TorConfig{
->>>>>>> d31bdaf6
 			Socks:   torConfig.Socks,
 			Http:    torConfig.Http,
 			Control: torConfig.Control,
 		}
-<<<<<<< HEAD
-	} else {
-		a.log.Info("app.Start: starting without Tor.")
-	}
-
-	/* The current backup provider has a pointer to a torConfig
-	but if torConfig was nil, then setting a.BackupManager.TorConfig
-	will only affect newly created backup providers. Therefore, we
-	reset the current backup provider's torConfig pointer here.
-	*/
-	a.log.Infof("app.Start: BackupManager: %v", a.BackupManager)
-	provider := a.BackupManager.GetProvider()
-	a.log.Infof("app.Start: BackupManager provider: %v", provider)
-	if provider != nil {
-		provider.SetTor(_torConfig)
-		a.BackupManager.SetProvider(provider)
-	}
-
-	a.BackupManager.TorConfig = _torConfig
-	a.lnDaemon.TorConfig = _torConfig
-	a.AccountService.TorConfig = _torConfig
-=======
 
 		/* The current backup provider has a pointer to a torConfig
 		but if torConfig was nil, then setting a.BackupManager.TorConfig
@@ -124,7 +90,6 @@
 
 		a.AccountService.TorConfig = nil
 	}
->>>>>>> d31bdaf6
 
 	a.log.Info("app.start: starting services.")
 	services := []Service{
