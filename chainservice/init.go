package chainservice

import (
	"fmt"
	"io/ioutil"
	"net"
	"os"
	"path"
	"strconv"
	"strings"
	"time"

	"github.com/breez/breez/config"
	"github.com/breez/breez/db"
	breezlog "github.com/breez/breez/log"
	"github.com/breez/breez/refcount"
	"github.com/breez/breez/tor"
	"github.com/btcsuite/btcd/chaincfg"
	"github.com/btcsuite/btcd/chaincfg/chainhash"
	"github.com/btcsuite/btclog"
	"github.com/btcsuite/btcwallet/walletdb"
	"github.com/lightninglabs/neutrino"
	"github.com/lightninglabs/neutrino/headerfs"
)

const (
	directoryPattern = "data/chain/bitcoin/{{network}}/"
)

var (
	serviceRefCounter refcount.ReferenceCountable
	service           *neutrino.ChainService
	walletDB          walletdb.DB
	logger            btclog.Logger
	TorConfig         *tor.TorConfig
)

// Get returned a reusable ChainService
func Get(workingDir string, breezDB *db.DB) (cs *neutrino.ChainService, cleanupFn func() error, err error) {
	bootstrapMu.Lock()
	defer bootstrapMu.Unlock()

	chainSer, release, err := serviceRefCounter.Get(
		func() (interface{}, refcount.ReleaseFunc, error) {
			return createService(workingDir, breezDB)
		},
	)
	if err != nil {
		return nil, nil, err
	}
	service = chainSer.(*neutrino.ChainService)
	return service, release, err
}

func TestPeer(peer string) error {
	tempDir, err := ioutil.TempDir("", "testConnection")
	if err != nil {
		logger.Errorf("Error in ioutil.TempDir: %v", err)
		return err
	}
	defer os.RemoveAll(tempDir)
	logger.Infof("TestDir tempDir: %v", tempDir)

	neutrinoDataDir := path.Join(tempDir, "data")
	if err := os.MkdirAll(neutrinoDataDir, 0700); err != nil {
		logger.Errorf("Error in os.MkdirAll %v", err)
		return err
	}
	neutrinoDB := path.Join(neutrinoDataDir, "neutrino.db")
	db, err := walletdb.Create("bdb", neutrinoDB, false, time.Second*60)
	if err != nil {
		logger.Errorf("Error in walletdb.Create: %v", err)
		return err
	}

	var neutrinoConfig neutrino.Config

	// checking we are trying to connect to an onion address
	splitAddr := strings.Split(peer, ":")
	if strings.HasSuffix(splitAddr[0], ".onion") {

		// We have to check if tor is active before attemting to connect
		if TorConfig != nil {
			logger.Infof("Tor socks:%v", TorConfig.Socks)
			logger.Infof("Setting up proxy with torconf:%v", TorConfig)

			proxy := TorConfig.NewProxy()
			logger.Debugf("Setting up proxy: %v", proxy)

			neutrinoConfig = neutrino.Config{
				DataDir:      neutrinoDataDir,
				Database:     db,
				ChainParams:  chaincfg.MainNetParams,
				ConnectPeers: []string{peer},
				Dialer: func(addr net.Addr) (net.Conn, error) {
					return proxy.Dial("onion", addr.String(), time.Second*120)
				},
				NameResolver: func(host string) ([]net.IP, error) {
					addrs, err := proxy.LookupHost(host)
					if err != nil {
						return nil, err
					}
					ips := make([]net.IP, 0, len(addrs))
					for _, strIP := range addrs {
						ip := net.ParseIP(strIP)
						if ip == nil {
							continue
						}
						ips = append(ips, ip)
					}
					return ips, nil
				},
			}
		}

	} else {
		logger.Info("Tor conf is nil")
		neutrinoConfig = neutrino.Config{
			DataDir:      neutrinoDataDir,
			Database:     db,
			ChainParams:  chaincfg.MainNetParams,
			ConnectPeers: []string{peer},
		}
		logger.Debugf("neutrino conf %v", neutrinoConfig)
	}

	logger.Debugf("launcing neutrino with the following config:%v", neutrinoConfig)

	chainService, err := neutrino.NewChainService(neutrinoConfig)
	if err != nil {
		logger.Errorf("Error in neutrino.NewChainService: %v", err)
		return err
	}
	err = chainService.Start()
	if err != nil {
		logger.Errorf("Error in chainService.Start: %v", err)
		return err
	}

	time.Sleep(10 * time.Second)
	c := chainService.ConnectedCount()
	if c < 1 {
		logger.Errorf("chainService.ConnectedCount() returned 0")
		return fmt.Errorf("cannot connect to peer")
	}

	return nil
}

func createService(workingDir string, breezDB *db.DB) (*neutrino.ChainService, refcount.ReleaseFunc, error) {
	var err error
	neutrino.MaxPeers = 3
	neutrino.BanDuration = 5 * time.Second
	neutrino.ConnectionRetryInterval = 1 * time.Second
	config, err := config.GetConfig(workingDir)
	if err != nil {
		return nil, nil, err
	}
	if logger == nil {
		logger, err = breezlog.GetLogger(workingDir, "CHAIN")
		if err != nil {
			return nil, nil, err
		}
		logger.Infof("After get logger")
		logger.SetLevel(btclog.LevelDebug)
		neutrino.UseLogger(logger)
	}
	logger.Infof("creating shared chain service.")

	peers, _, err := breezDB.GetPeers(config.JobCfg.ConnectedPeers)
	if err != nil {
		logger.Errorf("peers error: %v", err)
		return nil, nil, err
	}

<<<<<<< HEAD
	var p2pPeers []string
	for _, p := range peers {
		// first we need to check if tor is active in order to not
		// add peers that are onion addresses.
		if TorConfig == nil {
			splitAddr := strings.Split(p, ":")
			if !strings.HasSuffix(splitAddr[0], ".onion") {
				p2pPeers = append(p2pPeers, p)
			}
		} else {
			p2pPeers = append(p2pPeers, p)
		}
	}

	service, walletDB, err = newNeutrino(workingDir, config, p2pPeers)
=======
	var restPeers []string
	for _, p := range peers {
		for _, dp := range config.JobCfg.ConnectedPeers {
			if p == dp {
				restPeers = append(restPeers, "https://"+p)
			}
		}
	}

	service, walletDB, err = newNeutrino(workingDir, config, peers, restPeers)
>>>>>>> 06a8ce48
	if err != nil {
		logger.Errorf("failed to create chain service %v", err)
		return nil, stopService, err
	}

	logger.Infof("chain service was created successfuly")
	return service, stopService, err
}

func stopService() error {
	if service != nil && service.IsStarted() {
		if err := service.Stop(); err != nil {
			return err
		}
		service = nil
	}
	if walletDB != nil {
		if err := walletDB.Close(); err != nil {
			return err
		}
	}
	return nil
}

func SetTor(t *tor.TorConfig, active bool) bool {
	if active && t != nil {
		logger.Debugf("Setting tor to %v in chainserive, with config:%v", active, t)
		TorConfig = t
		return true
	}
	TorConfig = nil
	return false
}

func ChainParams(network string) (*chaincfg.Params, error) {
	var params *chaincfg.Params
	switch network {
	case "testnet":
		params = &chaincfg.TestNet3Params
	case "simnet":
		params = &chaincfg.SimNetParams
	case "mainnet":
		params = &chaincfg.MainNetParams
	}

	if params == nil {
		return nil, fmt.Errorf("Unrecognized network %v", network)
	}
	return params, nil
}

func neutrinoDataDir(workingDir string, network string) string {
	dataPath := strings.Replace(directoryPattern, "{{network}}", network, -1)
	return path.Join(workingDir, dataPath)
}

func parseAssertFilterHeader(headerStr string) (*headerfs.FilterHeader, error) {
	if headerStr == "" {
		return nil, nil
	}

	heightAndHash := strings.Split(headerStr, ":")

	height, err := strconv.ParseUint(heightAndHash[0], 10, 32)
	if err != nil {
		return nil, fmt.Errorf("invalid filter header height: %v", err)
	}

	hash, err := chainhash.NewHashFromStr(heightAndHash[1])
	if err != nil {
		return nil, fmt.Errorf("invalid filter header hash: %v", err)
	}

	return &headerfs.FilterHeader{
		FilterHash: *hash,
		Height:     uint32(height),
	}, nil
}

/*
newNeutrino creates a chain service that the sync job uses
in order to fetch chain data such as headers, filters, etc...
*/
func newNeutrino(workingDir string, cfg *config.Config, peers []string, restPeers []string) (*neutrino.ChainService, walletdb.DB, error) {
	params, err := ChainParams(cfg.Network)
	if err != nil {
		return nil, nil, err
	}

	ensureNeutrinoSize(workingDir)

	neutrinoDataDir, db, err := GetNeutrinoDB(workingDir)
	if err != nil {
		logger.Infof("creating new neutrino service failed.")
		return nil, nil, err
	}
<<<<<<< HEAD
	var neutrinoConfig neutrino.Config
	if TorConfig != nil {
		proxy := TorConfig.NewProxy()
		neutrinoConfig = neutrino.Config{
			DataDir:      neutrinoDataDir,
			Database:     db,
			ChainParams:  *params,
			ConnectPeers: peers,
			Dialer: func(addr net.Addr) (net.Conn, error) {
				return proxy.Dial("onion", addr.String(), time.Second*120)
			},
			NameResolver: func(host string) ([]net.IP, error) {
				addrs, err := proxy.LookupHost(host)
				if err != nil {
					return nil, err
				}
				ips := make([]net.IP, 0, len(addrs))
				for _, strIP := range addrs {
					ip := net.ParseIP(strIP)
					if ip == nil {
						continue
					}
					ips = append(ips, ip)
				}
				return ips, nil
			},
		}
	} else {
		neutrinoConfig = neutrino.Config{
			DataDir:      neutrinoDataDir,
			Database:     db,
			ChainParams:  *params,
			ConnectPeers: peers,
		}
=======
	neutrinoConfig := neutrino.Config{
		DataDir:      neutrinoDataDir,
		Database:     db,
		ChainParams:  *params,
		ConnectPeers: peers,
		RestPeers:    restPeers,
>>>>>>> 06a8ce48
	}
	logger.Infof("creating new neutrino service.")
	chainService, err := neutrino.NewChainService(neutrinoConfig)
	return chainService, db, err
}

func GetNeutrinoDB(workingDir string) (string, walletdb.DB, error) {
	config, err := config.GetConfig(workingDir)
	if err != nil {
		return "", nil, err
	}
	neutrinoDataDir := neutrinoDataDir(workingDir, config.Network)
	neutrinoDB := path.Join(neutrinoDataDir, "neutrino.db")
	if err := os.MkdirAll(neutrinoDataDir, 0700); err != nil {
		return "", nil, err
	}

	fmt.Printf("creating neutrino db at %v", workingDir)
	db, err := walletdb.Create("bdb", neutrinoDB, false, time.Second*60)
	if err != nil {
		fmt.Printf("error creating neutrino db at %v, failed with %v", neutrinoDB, err)
		return "", nil, err
	}
	return neutrinoDataDir, db, err
}

func ensureNeutrinoSize(workingDir string) error {
	config, err := config.GetConfig(workingDir)
	if err != nil {
		return err
	}
	neutrinoDataDir := neutrinoDataDir(workingDir, config.Network)
	neutrinoDB := path.Join(neutrinoDataDir, "neutrino.db")
	if err := purgeOversizeFilters(neutrinoDB); err != nil {
		logger.Errorf("failed to purgeOversizeFilters %v, moving to reset chain service", err)
		if err := resetChainService(workingDir); err != nil {
			logger.Errorf("failed to reset chain service %v", err)
			return err
		}
	}
	return nil
}

func resetChainService(workingDir string) error {
	config, err := config.GetConfig(workingDir)
	if err != nil {
		return err
	}
	neutrinoDataDir := neutrinoDataDir(workingDir, config.Network)
	if err = os.Remove(path.Join(neutrinoDataDir, "neutrino.db")); err != nil {
		logger.Errorf("failed to remove neutrino.db %v", err)
	}
	if err = os.Remove(path.Join(neutrinoDataDir, "reg_filter_headers.bin")); err != nil {
		logger.Errorf("failed to remove reg_filter_headers.bin %v", err)
	}
	if err = os.Remove(path.Join(neutrinoDataDir, "block_headers.bin")); err != nil {
		logger.Errorf("failed to remove block_headers.bin %v", err)
	}

	return nil
}<|MERGE_RESOLUTION|>--- conflicted
+++ resolved
@@ -173,23 +173,6 @@
 		return nil, nil, err
 	}
 
-<<<<<<< HEAD
-	var p2pPeers []string
-	for _, p := range peers {
-		// first we need to check if tor is active in order to not
-		// add peers that are onion addresses.
-		if TorConfig == nil {
-			splitAddr := strings.Split(p, ":")
-			if !strings.HasSuffix(splitAddr[0], ".onion") {
-				p2pPeers = append(p2pPeers, p)
-			}
-		} else {
-			p2pPeers = append(p2pPeers, p)
-		}
-	}
-
-	service, walletDB, err = newNeutrino(workingDir, config, p2pPeers)
-=======
 	var restPeers []string
 	for _, p := range peers {
 		for _, dp := range config.JobCfg.ConnectedPeers {
@@ -200,7 +183,6 @@
 	}
 
 	service, walletDB, err = newNeutrino(workingDir, config, peers, restPeers)
->>>>>>> 06a8ce48
 	if err != nil {
 		logger.Errorf("failed to create chain service %v", err)
 		return nil, stopService, err
@@ -297,7 +279,6 @@
 		logger.Infof("creating new neutrino service failed.")
 		return nil, nil, err
 	}
-<<<<<<< HEAD
 	var neutrinoConfig neutrino.Config
 	if TorConfig != nil {
 		proxy := TorConfig.NewProxy()
@@ -332,14 +313,6 @@
 			ChainParams:  *params,
 			ConnectPeers: peers,
 		}
-=======
-	neutrinoConfig := neutrino.Config{
-		DataDir:      neutrinoDataDir,
-		Database:     db,
-		ChainParams:  *params,
-		ConnectPeers: peers,
-		RestPeers:    restPeers,
->>>>>>> 06a8ce48
 	}
 	logger.Infof("creating new neutrino service.")
 	chainService, err := neutrino.NewChainService(neutrinoConfig)
