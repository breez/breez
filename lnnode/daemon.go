--- conflicted
+++ resolved
@@ -273,12 +273,8 @@
 			chainService: chainSevice,
 			readyChan:    readyChan,
 			chanDB:       chanDB}
-<<<<<<< HEAD
+
 		lndConfig, err := d.createConfig(deps.workingDir, d.TorConfig, interceptor)
-=======
-
-        lndConfig, err := d.createConfig(deps.workingDir, d.TorConfig, interceptor)
->>>>>>> d31bdaf6
 		if err != nil {
 			d.log.Errorf("failed to create config %v", err)
 		}
